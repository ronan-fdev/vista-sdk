--- conflicted
+++ resolved
@@ -21,11 +21,8 @@
 import { Client } from "./Client";
 import { Defaults } from "./Defaults";
 import { PmodNode } from "./PmodNode";
-<<<<<<< HEAD
 import { UniversalIdParser } from "./UniversalId.Parsing";
-=======
 
->>>>>>> 79a42bd4
 // Types
 export type { GmodNodeMetadata, PmodInfo };
 // VisVersion
